--- conflicted
+++ resolved
@@ -63,21 +63,11 @@
 
 function enable_worker(shard) {
     if (confirm("Do you really want to enable worker " + shard + "?")) {
-<<<<<<< HEAD
-        cmsrpc_request("EvaluationService", 0,
+        cmsrpc_request("QueueService", 0,
                        "enable_worker",
                        {"shard":shard},
                        function() {
-                          cmsrpc_request("EvaluationService", 0,
-=======
-        cmsrpc_request("{{ url_root }}",
-                       "QueueService", 0,
-                       "enable_worker",
-                       {"shard":shard},
-                       function() {
-                          cmsrpc_request("{{ url_root }}",
-                                         "QueueService", 0,
->>>>>>> faa13c66
+                          cmsrpc_request("QueueService", 0,
                                          "workers_status",
                                          {},
                                          update_workers_status);
@@ -87,21 +77,11 @@
 
 function disable_worker(shard) {
     if (confirm("Do you really want to disable worker " + shard + "?")) {
-<<<<<<< HEAD
-        cmsrpc_request("EvaluationService", 0,
+        cmsrpc_request("QueueService", 0,
                        "disable_worker",
                        {"shard":shard},
                        function() {
-                          cmsrpc_request("EvaluationService", 0,
-=======
-        cmsrpc_request("{{ url_root }}",
-                       "QueueService", 0,
-                       "disable_worker",
-                       {"shard":shard},
-                       function() {
-                          cmsrpc_request("{{ url_root }}",
-                                         "QueueService", 0,
->>>>>>> faa13c66
+                          cmsrpc_request("QueueService", 0,
                                          "workers_status",
                                          {},
                                          update_workers_status);
@@ -226,22 +206,12 @@
     if (!update_statuses.queue_request
             || update_statuses.queue_request.state() != "pending") {
         update_statuses.queue_request =
-<<<<<<< HEAD
-            cmsrpc_request("EvaluationService", 0,
-=======
-            cmsrpc_request("{{ url_root }}",
-                           "QueueService", 0,
->>>>>>> faa13c66
+            cmsrpc_request("QueueService", 0,
                            "queue_status",
                            {},
                            update_queue_status);
     }
-<<<<<<< HEAD
-    cmsrpc_request("EvaluationService", 0,
-=======
-    cmsrpc_request("{{ url_root }}",
-                   "QueueService", 0,
->>>>>>> faa13c66
+    cmsrpc_request("QueueService", 0,
                    "workers_status",
                    {},
                    update_workers_status);
