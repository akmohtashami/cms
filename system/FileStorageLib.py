#!/usr/bin/python
# -*- coding: utf-8 -*-

import xmlrpclib
import socket
import sys
import os
import threading
import shutil
import random

class FilePutThread(threading.Thread):
	def __init__(self, putSocket, putFile):
		threading.Thread.__init__(self)
		self.putSocket = putSocket
		self.putFile = putFile

	def run(self):
		(conn, addr) = self.putSocket.accept()
		while True:
			data = self.putFile.read(8192)
			if not data:
				break
			remaining = len(data)
			while remaining > 0:
				sent = conn.send(data[-remaining:])
				remaining -= sent
		conn.close()

class FileGetThread(threading.Thread):
	def __init__(self, getSocket, getFile):
		threading.Thread.__init__(self)
		self.getSocket = getSocket
		self.getFile = getFile

	def run(self):
		(conn, addr) = self.getSocket.accept()
		while True:
			data = conn.recv(8192)
			if not data:
				break
			self.getFile.write(data)
		conn.close()

class FileStorageLib:
	def __init__(self):
<<<<<<< HEAD
		self.bind_address = ''
		self.local_address = 'localhost'
		self.remote_address = 'localhost'
=======
		self.port = random.randint(16000, 17000)
		local_addresses = [ip for ip in socket.gethostbyname_ex(socket.gethostname())[2] if not ip.startswith("127.")] + ['localhost']
		self.local_address = local_addresses[0]
		self.remote_address = 'localhost' # FIXME: get FileStorage ip from configuration
>>>>>>> 354783d4
		self.fs = xmlrpclib.ServerProxy('http://localhost:8000')

	def put(self, path):
		putSocket = socket.socket(socket.AF_INET, socket.SOCK_STREAM)
		self.random_bind(putSocket, self.bind_address)
		putSocket.listen(1)
		with open(path) as putFile:
			ft = FilePutThread(putSocket, putFile)
			ft.start()
			res = self.fs.put(self.local_address, self.port)
		putSocket.close()
		return res

	def get(self, dig, path):
		getSocket = socket.socket(socket.AF_INET, socket.SOCK_STREAM)
		self.random_bind(getSocket, self.bind_address)
		getSocket.listen(1)
		with open(path, "w") as getFile:
			ft = FileGetThread(getSocket, getFile)
			ft.start()
			res = self.fs.get(self.local_address, self.port+1, dig)
			ft.join()
		getSocket.close()
		return res

	def random_bind(self, socket, address):
		ok = False
		while not ok:
			try:
				socket.bind((address, random.randomint(10000, 60000)))
				ok = True
			except Error as (errno, strerror):
				if errno != os.errno.EADDRINUSE:
					raise

if __name__ == "__main__":
	FSL = FileStorageLib()
	dig = FSL.put("ciao.txt")
	print "Put file ciao.txt, digest = %s" % (dig)
	res = FSL.get(dig, "ciao2.txt")
	print "Got file ciao2.txt, value =", res
<|MERGE_RESOLUTION|>--- conflicted
+++ resolved
@@ -44,16 +44,10 @@
 
 class FileStorageLib:
 	def __init__(self):
-<<<<<<< HEAD
 		self.bind_address = ''
-		self.local_address = 'localhost'
-		self.remote_address = 'localhost'
-=======
-		self.port = random.randint(16000, 17000)
 		local_addresses = [ip for ip in socket.gethostbyname_ex(socket.gethostname())[2] if not ip.startswith("127.")] + ['localhost']
 		self.local_address = local_addresses[0]
 		self.remote_address = 'localhost' # FIXME: get FileStorage ip from configuration
->>>>>>> 354783d4
 		self.fs = xmlrpclib.ServerProxy('http://localhost:8000')
 
 	def put(self, path):
